--- conflicted
+++ resolved
@@ -31,9 +31,7 @@
     compile "org.jetbrains.kotlin:kotlin-stdlib-jdk8:$kotlin_version"
 }
 
-<<<<<<< HEAD
 buildscript {
-    ext.kotlin_version = '1.3.0'
     tasks.withType(JavaCompile) {
         sourceCompatibility = JavaVersion.VERSION_1_8
         targetCompatibility = JavaVersion.VERSION_1_8
@@ -45,8 +43,6 @@
         classpath "org.jetbrains.kotlin:kotlin-gradle-plugin:$kotlin_version"
     }
 }
-=======
->>>>>>> 9b3cc88b
 apply from: rootProject.file("gradle/maven-push.gradle")
 apply from: rootProject.file("gradle/checkstyle.gradle")
 apply from: rootProject.file("gradle/pmd.gradle")
