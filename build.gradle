--- conflicted
+++ resolved
@@ -9,13 +9,8 @@
     }
 
     ext.versions = [
-<<<<<<< HEAD
-            androidGradlePlugin         : '3.6.1',
-            kotlin                      : '1.3.61',
-=======
             androidGradlePlugin         : '4.0.0-beta01',
             kotlin                      : '1.3.70',
->>>>>>> 38baeb7c
             dokkaGradlePlugin           : '0.10.0',
             ktlintGradle                : '9.1.1',
             spotlessGradlePlugin        : '3.26.1',
