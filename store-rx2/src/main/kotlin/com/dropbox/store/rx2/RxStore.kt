package com.dropbox.store.rx2

import com.dropbox.android.external.store4.ExperimentalStoreApi
import com.dropbox.android.external.store4.Store
import com.dropbox.android.external.store4.StoreBuilder
import com.dropbox.android.external.store4.StoreRequest
import com.dropbox.android.external.store4.StoreResponse
import com.dropbox.android.external.store4.fresh
import com.dropbox.android.external.store4.get
import io.reactivex.Completable
import io.reactivex.Flowable
import kotlinx.coroutines.ExperimentalCoroutinesApi
import kotlinx.coroutines.rx2.asFlowable
import kotlinx.coroutines.rx2.rxCompletable
import kotlinx.coroutines.rx2.rxSingle

/**
 * Return a [Flowable] for the given key
 * @param request - see [StoreRequest] for configurations
 */
@ExperimentalCoroutinesApi
fun <Key : Any, Output : Any> Store<Key, Output>.observe(request: StoreRequest<Key>): Flowable<StoreResponse<Output>> =
    stream(request).asFlowable()

/**
 * Purge a particular entry from memory and disk cache.
 * Persistent storage will only be cleared if a delete function was passed to
 * [StoreBuilder.persister] or [StoreBuilder.nonFlowingPersister] when creating the [Store].
 */
fun <Key : Any, Output : Any> Store<Key, Output>.observeClear(key: Key): Completable =
    rxCompletable { clear(key) }

/**
 * Purge all entries from memory and disk cache.
 * Persistent storage will only be cleared if a deleteAll function was passed to
 * [StoreBuilder.persister] or [StoreBuilder.nonFlowingPersister] when creating the [Store].
 */
@ExperimentalStoreApi
fun <Key : Any, Output : Any> Store<Key, Output>.observeClearAll(): Completable =
<<<<<<< HEAD
    rxCompletable { clearAll() }
=======
    rxCompletable { clearAll() }

/**
 * Creates a new [StoreBuilder] from a [Flowable] fetcher.
 *
 * Use when creating a [Store] that fetches objects in an websocket-like multiple responses
 * per request protocol.
 *
 * @param fetcher a function for fetching a flow of network records.
 */
@FlowPreview
@ExperimentalStdlibApi
@ExperimentalCoroutinesApi
fun <Key : Any, Output : Any> StoreBuilder.Companion.fromFlowable(
    fetcher: (key: Key) -> Flowable<Output>
): StoreBuilder<Key, Output> = from { key: Key ->
    fetcher(key).asFlow()
}

/**
 * Creates a new [StoreBuilder] from a [Single] fetcher.
 *
 * Use when creating a [Store] that fetches objects from a [Single] source that emits one response
 *
 * @param fetcher a function for fetching a [Single] network response for a [Key]
 */
@FlowPreview
@ExperimentalStdlibApi
@ExperimentalCoroutinesApi
fun <Key : Any, Output : Any> StoreBuilder.Companion.fromSingle(
    fetcher: (key: Key) -> Single<Output>
): StoreBuilder<Key, Output> =
    from { key: Key -> fetcher(key).toFlowable().asFlow() }

/**
 * Define what scheduler fetcher requests will be called on,
 * if a scheduler is not set Store will use [GlobalScope]
 */
@FlowPreview
@ExperimentalStdlibApi
@ExperimentalCoroutinesApi
fun <Key : Any, Output : Any> StoreBuilder<Key, Output>.withScheduler(
    scheduler: Scheduler
): StoreBuilder<Key, Output> {
    return scope(CoroutineScope(scheduler.asCoroutineDispatcher()))
}

/**
 * Connects a (Non Flow) [Single] source of truth that is accessible via [reader], [writer],
 * [delete], and [deleteAll].
 *
 * @see com.dropbox.android.external.store4.StoreBuilder.persister
 */
@FlowPreview
@ExperimentalStdlibApi
@ExperimentalCoroutinesApi
fun <Key : Any, Output : Any, NewOutput : Any> StoreBuilder<Key, Output>.withSinglePersister(
    reader: (Key) -> Maybe<NewOutput>,
    writer: (Key, Output) -> Single<Unit>,
    delete: ((Key) -> Completable)? = null,
    deleteAll: (() -> Completable)? = null
): StoreBuilder<Key, NewOutput> {
    val deleteFun: (suspend (Key) -> Unit)? =
        if (delete != null) { key -> delete(key).await() } else null
    val deleteAllFun: (suspend () -> Unit)? = deleteAll?.let { { deleteAll().await() } }
    return nonFlowingPersister(
        reader = { key -> reader.invoke(key).await() },
        writer = { key, output -> writer.invoke(key, output).await() },
        delete = deleteFun,
        deleteAll = deleteAllFun
    )
}

/**
 * Connects a ([Flowable]) source of truth that is accessed via [reader], [writer] and [delete].
 *
 * For maximal flexibility, [writer]'s record type ([Output]] and [reader]'s record type
 * ([NewOutput]) are not identical. This allows us to read one type of objects from network and
 * transform them to another type when placing them in local storage.
 *
 * A source of truth is usually backed by local storage. It's purpose is to eliminate the need
 * for waiting on network update before local modifications are available (via [Store.stream]).
 *
 * @param reader reads records from the source of truth
 * @param writer writes records **coming in from the fetcher (network)** to the source of truth.
 * Writing local user updates to the source of truth via [Store] is currently not supported.
 * @param delete deletes records in the source of truth for the give key
 * @param deleteAll deletes all records in the source of truth
 *
 */
@FlowPreview
@ExperimentalStdlibApi
@ExperimentalCoroutinesApi
fun <Key : Any, Output : Any, NewOutput : Any> StoreBuilder<Key, Output>.withFlowablePersister(
    reader: (Key) -> Flowable<NewOutput>,
    writer: (Key, Output) -> Single<Unit>,
    delete: ((Key) -> Completable)? = null,
    deleteAll: (() -> Completable)? = null
): StoreBuilder<Key, NewOutput> {
    val deleteFun: (suspend (Key) -> Unit)? =
        if (delete != null) { key -> delete(key).await() } else null
    val deleteAllFun: (suspend () -> Unit)? = deleteAll?.let { { deleteAll().await() } }
    return persister(
        reader = { key -> reader.invoke(key).asFlow() },
        writer = { key, output -> writer.invoke(key, output).await() },
        delete = deleteFun,
        deleteAll = deleteAllFun
    )
}

/**
 * Helper factory that will return data as a [Single] for [key] if it is cached otherwise will return fresh/network data (updating your caches)
 */
fun <Key : Any, Output : Any> Store<Key, Output>.getSingle(key: Key) = rxSingle { this@getSingle.get(key) }

/**
 * Helper factory that will return fresh data as a [Single] for [key] while updating your caches
 */
fun <Key : Any, Output : Any> Store<Key, Output>.freshSingle(key: Key) = rxSingle { this@freshSingle.fresh(key) }
>>>>>>> c512408a
<|MERGE_RESOLUTION|>--- conflicted
+++ resolved
@@ -37,118 +37,7 @@
  */
 @ExperimentalStoreApi
 fun <Key : Any, Output : Any> Store<Key, Output>.observeClearAll(): Completable =
-<<<<<<< HEAD
     rxCompletable { clearAll() }
-=======
-    rxCompletable { clearAll() }
-
-/**
- * Creates a new [StoreBuilder] from a [Flowable] fetcher.
- *
- * Use when creating a [Store] that fetches objects in an websocket-like multiple responses
- * per request protocol.
- *
- * @param fetcher a function for fetching a flow of network records.
- */
-@FlowPreview
-@ExperimentalStdlibApi
-@ExperimentalCoroutinesApi
-fun <Key : Any, Output : Any> StoreBuilder.Companion.fromFlowable(
-    fetcher: (key: Key) -> Flowable<Output>
-): StoreBuilder<Key, Output> = from { key: Key ->
-    fetcher(key).asFlow()
-}
-
-/**
- * Creates a new [StoreBuilder] from a [Single] fetcher.
- *
- * Use when creating a [Store] that fetches objects from a [Single] source that emits one response
- *
- * @param fetcher a function for fetching a [Single] network response for a [Key]
- */
-@FlowPreview
-@ExperimentalStdlibApi
-@ExperimentalCoroutinesApi
-fun <Key : Any, Output : Any> StoreBuilder.Companion.fromSingle(
-    fetcher: (key: Key) -> Single<Output>
-): StoreBuilder<Key, Output> =
-    from { key: Key -> fetcher(key).toFlowable().asFlow() }
-
-/**
- * Define what scheduler fetcher requests will be called on,
- * if a scheduler is not set Store will use [GlobalScope]
- */
-@FlowPreview
-@ExperimentalStdlibApi
-@ExperimentalCoroutinesApi
-fun <Key : Any, Output : Any> StoreBuilder<Key, Output>.withScheduler(
-    scheduler: Scheduler
-): StoreBuilder<Key, Output> {
-    return scope(CoroutineScope(scheduler.asCoroutineDispatcher()))
-}
-
-/**
- * Connects a (Non Flow) [Single] source of truth that is accessible via [reader], [writer],
- * [delete], and [deleteAll].
- *
- * @see com.dropbox.android.external.store4.StoreBuilder.persister
- */
-@FlowPreview
-@ExperimentalStdlibApi
-@ExperimentalCoroutinesApi
-fun <Key : Any, Output : Any, NewOutput : Any> StoreBuilder<Key, Output>.withSinglePersister(
-    reader: (Key) -> Maybe<NewOutput>,
-    writer: (Key, Output) -> Single<Unit>,
-    delete: ((Key) -> Completable)? = null,
-    deleteAll: (() -> Completable)? = null
-): StoreBuilder<Key, NewOutput> {
-    val deleteFun: (suspend (Key) -> Unit)? =
-        if (delete != null) { key -> delete(key).await() } else null
-    val deleteAllFun: (suspend () -> Unit)? = deleteAll?.let { { deleteAll().await() } }
-    return nonFlowingPersister(
-        reader = { key -> reader.invoke(key).await() },
-        writer = { key, output -> writer.invoke(key, output).await() },
-        delete = deleteFun,
-        deleteAll = deleteAllFun
-    )
-}
-
-/**
- * Connects a ([Flowable]) source of truth that is accessed via [reader], [writer] and [delete].
- *
- * For maximal flexibility, [writer]'s record type ([Output]] and [reader]'s record type
- * ([NewOutput]) are not identical. This allows us to read one type of objects from network and
- * transform them to another type when placing them in local storage.
- *
- * A source of truth is usually backed by local storage. It's purpose is to eliminate the need
- * for waiting on network update before local modifications are available (via [Store.stream]).
- *
- * @param reader reads records from the source of truth
- * @param writer writes records **coming in from the fetcher (network)** to the source of truth.
- * Writing local user updates to the source of truth via [Store] is currently not supported.
- * @param delete deletes records in the source of truth for the give key
- * @param deleteAll deletes all records in the source of truth
- *
- */
-@FlowPreview
-@ExperimentalStdlibApi
-@ExperimentalCoroutinesApi
-fun <Key : Any, Output : Any, NewOutput : Any> StoreBuilder<Key, Output>.withFlowablePersister(
-    reader: (Key) -> Flowable<NewOutput>,
-    writer: (Key, Output) -> Single<Unit>,
-    delete: ((Key) -> Completable)? = null,
-    deleteAll: (() -> Completable)? = null
-): StoreBuilder<Key, NewOutput> {
-    val deleteFun: (suspend (Key) -> Unit)? =
-        if (delete != null) { key -> delete(key).await() } else null
-    val deleteAllFun: (suspend () -> Unit)? = deleteAll?.let { { deleteAll().await() } }
-    return persister(
-        reader = { key -> reader.invoke(key).asFlow() },
-        writer = { key, output -> writer.invoke(key, output).await() },
-        delete = deleteFun,
-        deleteAll = deleteAllFun
-    )
-}
 
 /**
  * Helper factory that will return data as a [Single] for [key] if it is cached otherwise will return fresh/network data (updating your caches)
@@ -158,5 +47,4 @@
 /**
  * Helper factory that will return fresh data as a [Single] for [key] while updating your caches
  */
-fun <Key : Any, Output : Any> Store<Key, Output>.freshSingle(key: Key) = rxSingle { this@freshSingle.fresh(key) }
->>>>>>> c512408a
+fun <Key : Any, Output : Any> Store<Key, Output>.freshSingle(key: Key) = rxSingle { this@freshSingle.fresh(key) }