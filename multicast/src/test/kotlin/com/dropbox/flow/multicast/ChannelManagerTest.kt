/*
 * Copyright 2019 Google LLC
 *
 * Licensed under the Apache License, Version 2.0 (the "License");
 * you may not use this file except in compliance with the License.
 * You may obtain a copy of the License at
 *
 *     https://www.apache.org/licenses/LICENSE-2.0
 *
 * Unless required by applicable law or agreed to in writing, software
 * distributed under the License is distributed on an "AS IS" BASIS,
 * WITHOUT WARRANTIES OR CONDITIONS OF ANY KIND, either express or implied.
 * See the License for the specific language governing permissions and
 * limitations under the License.
 */
package com.dropbox.flow.multicast

import com.dropbox.flow.multicast.ChannelManager.Message.Dispatch
import com.google.common.truth.Truth.assertThat
import kotlinx.coroutines.ExperimentalCoroutinesApi
import kotlinx.coroutines.FlowPreview
import kotlinx.coroutines.async
import kotlinx.coroutines.channels.Channel
import kotlinx.coroutines.coroutineScope
import kotlinx.coroutines.delay
import kotlinx.coroutines.flow.consumeAsFlow
import kotlinx.coroutines.flow.first
import kotlinx.coroutines.flow.flow
import kotlinx.coroutines.flow.onCompletion
import kotlinx.coroutines.flow.onEach
import kotlinx.coroutines.flow.take
import kotlinx.coroutines.flow.toList
import kotlinx.coroutines.test.TestCoroutineScope
import kotlinx.coroutines.test.runBlockingTest
import org.junit.Assert.fail
import org.junit.Test
import org.junit.runner.RunWith
import org.junit.runners.JUnit4

@FlowPreview
@ExperimentalCoroutinesApi
@RunWith(JUnit4::class)
class ChannelManagerTest {
    private val scope = TestCoroutineScope()
    private val upstream: Channel<String> = Channel(Channel.UNLIMITED)
    private val manager = ChannelManager(
        scope,
        0,
        onEach = {},
        upstream = upstream.consumeAsFlow()
    )

    @Test
    fun `GIVEN one downstream WHEN two values come in on the upstream THEN two values are consumed`() =
        scope.runBlockingTest {
            val collection = async {
                val downstream = Channel<Dispatch.Value<String>>(Channel.UNLIMITED)
                manager.addDownstream(downstream)
                downstream.consumeAsFlow()
                    .onEach { it.markDelivered() }
                    .take(2)
                    .onCompletion { manager.removeDownstream(downstream) }
                    .toList()
                    .map { it.value }
            }
            upstream.send("a")
            upstream.send("b")
            upstream.close()
            assertThat(collection.await()).isEqualTo(listOf("a", "b"))
        }

    @Test(expected = TestException::class)
    fun `GIVEN one downstream WHEN upstream errors THEN error is propagated`() =
        scope.runBlockingTest {
            val downstream = Channel<Dispatch.Value<String>>(Channel.UNLIMITED)
            manager.addDownstream(downstream)

            val collection = async {
                downstream.consumeAsFlow()
                    .onEach { it.markDelivered() }
                    .take(2)
                    .onCompletion { manager.removeDownstream(downstream) }
                    .toList()
                    .map { it.value }
            }
            upstream.close(TestException())
            collection.await()
            fail("collection should propagate upstream exception.")
        }

    @Test
    fun `GIVEN one downstream WHEN upstream closes THEN downstream is closed`() =
        scope.runBlockingTest {
            val downstream = Channel<Dispatch.Value<String>>(Channel.UNLIMITED)
            manager.addDownstream(downstream)

            val collection = async {
                downstream.consumeAsFlow()
                    .onEach { it.markDelivered() }
                    .onCompletion { manager.removeDownstream(downstream) }
                    .toList()
                    .map { it.value }
            }
            upstream.close()
            // give the upstream a chance to finish and check that downstream finished.
            // does not await on downstream to avoid the test hanging in case of a bug.
            delay(100)
            assertThat(collection.isCompleted).isTrue()
            assertThat(collection.getCompleted()).isEmpty()
        }

    @Test
    fun `GIVEN two downstreams WHEN two values come in on the upstream THEN two values are consumed`() =
        scope.runBlockingTest {
            val downstream1 = Channel<Dispatch.Value<String>>(Channel.UNLIMITED)
            val downstream2 = Channel<Dispatch.Value<String>>(Channel.UNLIMITED)

            // ack on channel 1
            val collection1 = async {
                manager.addDownstream(downstream1)
                manager.addDownstream(downstream2)
                downstream1.consumeAsFlow()
                    .onEach { it.markDelivered() }
                    .take(2)
                    .onCompletion { manager.removeDownstream(downstream1) }
                    .toList()
                    .map { it.value }
            }

            // also consume (without ack) on channel 2 to make sure we got everything.
            val collection2 = async {
                downstream2.consumeAsFlow()
                    .take(2)
                    .onCompletion { manager.removeDownstream(downstream2) }
                    .toList()
                    .map { it.value }
            }

            upstream.send("a")
            upstream.send("b")
            upstream.close()

            assertThat(collection1.await()).isEqualTo(listOf("a", "b"))
            assertThat(collection2.await()).isEqualTo(listOf("a", "b"))
        }

    @Test
<<<<<<< HEAD
    fun `GIVEN no keepUpstreamAlive WHEN add two non overlapping downstreams THEN second channel receives value AND registers only once`() =
        scope.runBlockingTest {
            val upstreamCreateCount =
                `consume two non-overlapping downstreams and count upstream creations`(
                    keepUpstreamAlive = false
                )
            assertThat(upstreamCreateCount).isEqualTo(2)
        }

    @Test
    fun `GIVEN keepUpstreamAlive WHEN add two non overlapping downstreams THEN second channel receives value AND registers only once`() =
        scope.runBlockingTest {
            val upstreamCreateCount =
                `consume two non-overlapping downstreams and count upstream creations`(
                    keepUpstreamAlive = true
                )
            assertThat(upstreamCreateCount).isEqualTo(1)
        }

    private suspend fun `consume two non-overlapping downstreams and count upstream creations`(
        keepUpstreamAlive: Boolean
    ) = coroutineScope {
        // upstream that tracks creates and can be emitted to on demand
        var upstreamCreateCount = 0
        val upstreamChannel = Channel<String>(Channel.UNLIMITED)
        val upstream = flow {
            upstreamCreateCount++
            for (message in upstreamChannel) {
                emit(message)
            }
        }

        // create a manager with this specific upstream
        val manager = ChannelManager(
            scope,
            bufferSize = 1,
            onEach = {},
            keepUpstreamAlive = keepUpstreamAlive,
            upstream = upstream
        )

        // subscribe with fist downstream
        val downstream1 =
            Channel<Dispatch.Value<String>>(Channel.UNLIMITED)
        manager.addDownstream(downstream1)
        val s1 = async {
            downstream1.consumeAsFlow()
                .onCompletion { manager.removeDownstream(downstream1) }
                .first().let {
                    it.markDelivered()
                    it.value
                }
        }

        // get value and make sure first downstream is closed
        upstreamChannel.send("a")
        assertThat(s1.await()).isEqualTo("a")
        assertThat(downstream1.isClosedForReceive)

        val downstream2 =
            Channel<Dispatch.Value<String>>(Channel.UNLIMITED)
        manager.addDownstream(downstream2)
        val s2 = async {
            downstream2.consumeAsFlow()
                .onCompletion { manager.removeDownstream(downstream2) }
                .onEach { it.markDelivered() }
                .toList()
                .map { it.value }
        }

        // get the final value
        upstreamChannel.send("b")
        upstreamChannel.close()
        assertThat(s2.await()).isEqualTo(listOf("a", "b")) // buffer=1 so 'a' should be sent as well

        return@coroutineScope upstreamCreateCount
    }

    @Test
    fun `GIVEN keepUpstreamAlive AND buffer of size 1 WHEN add two non overlapping downstreams AND emit during keepalive THEN second channel receives 2 values`() =
        scope.runBlockingTest {
            val manager = newManagerInKeepAliveModeWithPendingFetch(
                bufferSize = 1,
                firstValue = "a",
                pendingValue = "b"
            )

            // add downstream
            val downstream = Channel<Dispatch.Value<String>>(Channel.UNLIMITED)
            manager.addDownstream(downstream)
            val s2 = async {
                downstream.consumeAsFlow()
                    .onCompletion { manager.removeDownstream(downstream) }
                    .onEach { it.markDelivered() }
                    .toList()
                    .map { it.value }
            }
            upstream.send("c")
            upstream.close()

            assertThat(s2.await()).isEqualTo(listOf("b", "c"))
        }

    @Test
    fun `GIVEN keepUpstreamAlive AND buffer of size 1 WHEN add two non overlapping downstreams AND a 3rd channel overlapping the 2nd channle AND emit during keepalive THEN 3rd channel receives 1 values`() =
        scope.runBlockingTest {
            val manager = newManagerInKeepAliveModeWithPendingFetch(
                bufferSize = 1,
                firstValue = "a",
                pendingValue = "b"
            )

            // add downstream
            val downstream2 = Channel<Dispatch.Value<String>>(Channel.UNLIMITED)
            manager.addDownstream(downstream2)
            val pending = async {
                downstream2.receive().let {
                    it.markDelivered()
                    it.value
                }
            }
            assertThat(pending.await()).isEqualTo("b")

            val downstream3 = Channel<Dispatch.Value<String>>(Channel.UNLIMITED)
            manager.addDownstream(downstream3)
            val collection = async {
                downstream3.consumeAsFlow()
                    .onEach { it.markDelivered() }
                    .toList()
                    .map { it.value }
            }
            upstream.close()

            assertThat(collection.await()).isEqualTo(listOf("b"))
        }

    @Test
    fun `GIVEN keepUpstreamAlive AND buffer of size 1 WHEN add two non overlapping downstreams AND emit during keepalive AND emit after keepalive THEN second channel receives 2 values`() =
        scope.runBlockingTest {
            val manager = newManagerInKeepAliveModeWithPendingFetch(
                bufferSize = 1,
                pendingValue = "b"
            )

            // add downstream
            val downstream = Channel<Dispatch.Value<String>>(Channel.UNLIMITED)
            manager.addDownstream(downstream)
            val s2 = async {
                downstream.consumeAsFlow()
                    .onCompletion { manager.removeDownstream(downstream) }
                    .onEach { it.markDelivered() }
                    .toList()
                    .map { it.value }
            }

            // get the final value
            upstream.send("c")
            upstream.close()
            assertThat(s2.await()).isEqualTo(listOf("b", "c"))
        }

    @Test
    fun `GIVEN keepUpstreamAlive AND buffer of size 2 WHEN add two non overlapping downstreams AND emit during keepalive AND emit after keepalive THEN second channel receives 3 values`() =
        scope.runBlockingTest {
            val manager = newManagerInKeepAliveModeWithPendingFetch(
                bufferSize = 2,
                firstValue = "a",
                pendingValue = "b"
            )

            // add downstream
            val downstream = Channel<Dispatch.Value<String>>(Channel.UNLIMITED)
            manager.addDownstream(downstream)
            val collection = async {
                downstream.consumeAsFlow()
                    .onCompletion { manager.removeDownstream(downstream) }
                    .onEach { it.markDelivered() }
                    .toList()
                    .map { it.value }
            }

            // get the final value
            upstream.send("c")
            upstream.close()
            assertThat(collection.await()).isEqualTo(listOf("a", "b", "c"))
        }

    private suspend fun newManagerInKeepAliveModeWithPendingFetch(
        bufferSize: Int,
        firstValue: String = "a",
        pendingValue: String = "b"
    ) = coroutineScope {
        // upstream that tracks creates and can be emitted to on demand

        // create a manager with this specific upstream
        val manager = ChannelManager(
            scope,
            bufferSize,
            onEach = {},
            keepUpstreamAlive = true,
            upstream = upstream.consumeAsFlow()
        )

        // subscribe with fist downstream
        val downstream =
            Channel<Dispatch.Value<String>>(Channel.UNLIMITED)
        manager.addDownstream(downstream)
        val value = async {
            downstream.consumeAsFlow()
                .onCompletion { manager.removeDownstream(downstream) }
                .first().let {
                    it.markDelivered()
                    it.value
                }
        }

        // get value and make sure first downstream is closed
        upstream.send(firstValue)
        assertThat(value.await()).isEqualTo(firstValue)
        assertThat(downstream.isClosedForReceive)

        // emit with no downstreams
        upstream.send(pendingValue)

        return@coroutineScope manager
    }
=======
    fun `GIVEN two downstreams and a dispatched value WHEN ChannelManager is closed THEN it should close downstreams`() =
        assertClosingChannelManager(true)

    @Test
    fun `GIVEN two downstreams without a dispatched value WHEN ChannelManager is closed THEN it should close downstreams`() =
        assertClosingChannelManager(false)

    private fun assertClosingChannelManager(dispatchValue: Boolean) = scope.runBlockingTest {
        val downstream1 = Channel<Dispatch.Value<String>>(Channel.UNLIMITED)
        val downstream2 = Channel<Dispatch.Value<String>>(Channel.UNLIMITED)
        manager.addDownstream(downstream1)
        manager.addDownstream(downstream2)
        if (dispatchValue) {
            upstream.send("a")
        }
        manager.close()
        assertThat(downstream1.isClosedForSend).isTrue()
        assertThat(downstream2.isClosedForSend).isTrue()
        // it can be open for receive if and only if we've already sent a value
        assertThat(downstream1.isClosedForReceive).isEqualTo(!dispatchValue)
        assertThat(downstream2.isClosedForReceive).isEqualTo(!dispatchValue)
    }

    @Test
    fun `Calling close multiple times on ChannelManager should be idempotent`() =
        scope.runBlockingTest {
            val downstream = Channel<Dispatch.Value<String>>(Channel.UNLIMITED)
            manager.addDownstream(downstream)
            manager.close()
            manager.close()
            assertThat(downstream.isClosedForSend).isTrue()
        }
>>>>>>> 8819cedc
}

private class TestException : Exception()<|MERGE_RESOLUTION|>--- conflicted
+++ resolved
@@ -145,7 +145,6 @@
         }
 
     @Test
-<<<<<<< HEAD
     fun `GIVEN no keepUpstreamAlive WHEN add two non overlapping downstreams THEN second channel receives value AND registers only once`() =
         scope.runBlockingTest {
             val upstreamCreateCount =
@@ -372,7 +371,8 @@
 
         return@coroutineScope manager
     }
-=======
+  
+    @Test
     fun `GIVEN two downstreams and a dispatched value WHEN ChannelManager is closed THEN it should close downstreams`() =
         assertClosingChannelManager(true)
 
@@ -405,7 +405,6 @@
             manager.close()
             assertThat(downstream.isClosedForSend).isTrue()
         }
->>>>>>> 8819cedc
 }
 
 private class TestException : Exception()